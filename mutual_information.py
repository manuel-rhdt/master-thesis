#!/usr/bin/env python3

import argparse
import base64
import concurrent.futures
import hashlib
import logging
import multiprocessing
import os
import pathlib
import platform
import sys
from datetime import datetime, timezone

import numpy as np
import toml

from gillespie import configuration, likelihood, stochastic_sim
from gillespie.kernel_density_estimate import estimate_log_density

OUT_PATH = pathlib.Path(configuration.get()["output"])
NUM_SIGNALS = configuration.get()["num_signals"]
try:
    NUM_PROCESSES = configuration.get()["num_processes"]
except KeyError:
    NUM_PROCESSES = os.cpu_count()

SIGNAL_NETWORK, RESPONSE_NETWORK = configuration.read_reactions()


def generate_signals_sim(count, length=100000, initial_values=None, threads=True):
    timestamps = np.zeros((count, length), dtype=np.single)
    trajectory = np.zeros((count, 1, length), dtype=np.int16)
    reaction_events = np.zeros((count, length - 1), dtype=np.uint8)

    # initial values
    if initial_values is not None:
        trajectory[:, 0, 0] = initial_values
    else:
        raise RuntimeError("Need to specify initial values")

    # use multithreading to make use of multiple cpu cores. This works because the
    # stochastic simulation releases the Python GIL.
    if count > 1 and threads:
        with concurrent.futures.ThreadPoolExecutor(
            max_workers=min(NUM_PROCESSES, count)
        ) as executor:
            for i in range(count):
                executor.submit(
                    stochastic_sim.simulate_one,
                    timestamps[i],
                    trajectory[i],
                    reaction_events=reaction_events[i],
                    reactions=SIGNAL_NETWORK,
                )
    else:
        stochastic_sim.simulate(
            timestamps,
            trajectory,
            reaction_events=reaction_events,
            reactions=SIGNAL_NETWORK,
        )

    return {
        "timestamps": timestamps,
        "components": trajectory,
        "reaction_events": reaction_events,
    }


def generate_responses(
    count, signal_timestamps, signal_comps, length=100000, initial_values=None
):
    timestamps = np.zeros((count, length))
    trajectory = np.zeros((count, 1, length), dtype=np.int16)
    reaction_events = np.zeros((count, length - 1), dtype=np.uint8)

    # initial values
    if initial_values is not None:
        trajectory[:, 0, 0] = initial_values
    else:
        raise RuntimeError("Need to specify initial values")

    stochastic_sim.simulate_ext(
        timestamps,
        trajectory,
        reaction_events=reaction_events,
        reactions=RESPONSE_NETWORK,
        ext_components=signal_comps,
        ext_timestamps=signal_timestamps,
    )

    return {
        "components": trajectory,
        "timestamps": timestamps,
        "reaction_events": reaction_events,
    }


def generate_response_distribution_from_past_signals(
    num_signals, traj_length, signal_init, response_init
):
    """ Returns sampled response values for signal trajectories ending at `signal_init`.
    """
    # for now we exploit that the signal is time-symmetric
    sig = generate_signals_sim(
        num_signals, length=traj_length, initial_values=signal_init, threads=False
    )

    # reverse the trajectory
    sig["timestamps"] = (
        -sig["timestamps"][..., ::-1] + sig["timestamps"][..., -1, np.newaxis]
    )
    sig["components"] = sig["components"][..., ::-1]

    _, num_signal_components, _ = sig["components"].shape

    # TODO: generate multiple responses per signal
    components = np.empty((num_signals, 2), dtype=np.int16)
    components[:, 0] = sig["components"][:, 0, 0]
    components[:, 1] = response_init

    until = sig["timestamps"][:, -1]

    stochastic_sim.simulate_until(
        until,
        components,
        reactions=RESPONSE_NETWORK,
        ext_timestamps=sig["timestamps"],
        ext_components=sig["components"],
    )
    del sig

    return components[:, num_signal_components:]


def calculate(i, averaging_signals, signal_stationary_distr):
    """ Calculates and stores the mutual information for `num_responses` respones.

    This function does the following:
    1. generate signals
    2. generate responses following the signals
    3. calculate the log likelihoods of the responses
    4. calculate the log marginal probabilities of the responses
    5. use both quantities to estimate the mutual information
    """
    conf = configuration.get()

    # TODO: make this configurable
    result_size = 5000
    traj_lengths = np.geomspace(0.01, 1000, num=result_size, dtype=np.single)

    num_responses = conf["response"].get("batch_size", 1)
    response_len = configuration.get()["response"]["length"]

    # first we sample the initial points from the joined distribution
    sig0 = signal_stationary_distr.take(i, axis=0, mode="wrap")[0]
    sig = generate_signals_sim(1, length=response_len, initial_values=sig0)

    response_distribution = generate_response_distribution_from_past_signals(
        num_responses * 5,
        5000,
        sig["components"][0, 0, 0],
        conf["kde_estimate"]["response"]["initial"],
    )

    responses = generate_responses(
        num_responses,
        sig["timestamps"],
        sig["components"],
        length=response_len,
<<<<<<< HEAD
        initial_values=np.random.choice(distribution[1], size=num_responses),
=======
        initial_values=response_distribution[:num_responses, 0],
>>>>>>> 281e7edb
    )

    log_p_x_zero_this = estimate_log_density(
        response_distribution[:num_responses, 0], response_distribution[:, 0]
    )

    conditional_entropy = -(
        likelihood.log_likelihood(
            traj_lengths,
            sig["components"],
            sig["timestamps"],
            responses["components"],
            responses["timestamps"],
            responses["reaction_events"],
            reactions=RESPONSE_NETWORK,
            dtype=np.single,
        )
        + log_p_x_zero_this[:, np.newaxis]
    )

    num_signals = len(averaging_signals["timestamps"])
    if num_signals > 0:
        points = responses["components"][:, 0, 0]
        log_p_x_zero = np.zeros((num_responses, num_signals))
        conditional_distribution = averaging_signals["conditional_distribution"]

        for s in range(num_signals):
            # calculate conditional distribution
            log_p_x_zero[:, s] = estimate_log_density(
                points, conditional_distribution[s, :, 0]
            )

        response_entropy = -likelihood.log_averaged_likelihood(
            traj_lengths,
            averaging_signals["components"],
            averaging_signals["timestamps"],
            responses["components"],
            responses["timestamps"],
            responses["reaction_events"],
            reactions=RESPONSE_NETWORK,
            p_zero=log_p_x_zero,
            dtype=np.single,
        )

    if num_signals > 0:
        mutual_information = response_entropy - conditional_entropy
        return {
            "trajectory_length": np.expand_dims(traj_lengths, axis=0),
            "mutual_information": mutual_information,
            "conditional_entropy": conditional_entropy,
            "response_entropy": response_entropy,
        }
    else:
        return {
            "trajectory_length": np.expand_dims(traj_lengths, axis=0),
            "conditional_entropy": conditional_entropy,
        }


def generate_signal_stationary_distribution(num_signals, traj_length, signal_init):
    sig = generate_signals_sim(
        num_signals, length=traj_length, initial_values=signal_init
    )

    return sig["components"][..., -1]


def generate_p0_distributed_values(size, traj_length, signal_init, response_init):
    sig = generate_signals_sim(size, length=traj_length, initial_values=signal_init)

    components = np.empty((size, 2), dtype=np.int16)
    components[:, 0] = sig["components"][:, 0, 0]
    components[:, 1] = response_init

    until = sig["timestamps"][:, -1]

    with concurrent.futures.ThreadPoolExecutor(max_workers=NUM_PROCESSES) as executor:
        for i in range(size):
            executor.submit(
                stochastic_sim.simulate_until_one,
                until[i],
                components[i],
                reactions=RESPONSE_NETWORK,
                ext_timestamps=sig["timestamps"][i],
                ext_components=sig["components"][i],
            )

    return components


WORKER_VARS = {}


def worker_init(signals, distribution):
    """ The task carried out by each individual process.
    """
    # prevent more threads from being created!
    try:
        import mkl
    except ImportError:
        logging.warn("Not using MKL!")
    else:
        mkl.set_num_threads(1)

    pregenerated_signals = {}
    for key, path in signals.items():
        pregenerated_signals[key] = np.load(path, mmap_mode="r")

    global WORKER_VARS
    WORKER_VARS["signal"] = pregenerated_signals
    WORKER_VARS["distribution"] = distribution


def worker_work(i):
    return calculate(
        i,
        averaging_signals=WORKER_VARS["signal"],
        signal_stationary_distr=WORKER_VARS["distribution"],
    )


def get_or_generate_distribution():
    conf = configuration.get()
    distribution_path = pathlib.Path(
        conf.get("distribution_path", OUT_PATH / "distribution.npy")
    )

    if distribution_path.exists():
        logging.info(f"Using distribution from {distribution_path}")
        components = np.load(distribution_path)
    else:
        logging.info("Estimate initial distribution...")
        components = generate_p0_distributed_values(
            size=conf["kde_estimate"]["size"],
            traj_length=conf["kde_estimate"]["signal"]["length"],
            signal_init=conf["kde_estimate"]["signal"]["initial"],
            response_init=conf["kde_estimate"]["response"]["initial"],
        )
        with distribution_path.open("wb") as dist_file:
            np.save(dist_file, components)
            logging.info(f"Saving distribution in {distribution_path}")
        logging.info("...Done")

    return components.T


def get_or_generate_signals(distribution):
    conf = configuration.get()
    signal_path = pathlib.Path(conf.get("signal_path", OUT_PATH / "signals.npz"))
    if signal_path.exists():
        logging.info(f"Using signals from {signal_path}")
        return signal_path
    logging.info("Generate signals...")
    initial_values = distribution[0].take(np.arange(NUM_SIGNALS), mode="wrap")
    signal_length = configuration.get()["signal"]["length"]
    signals = generate_signals_sim(
        NUM_SIGNALS, length=signal_length, initial_values=initial_values
    )
    _, num_signal_components, _ = signals["components"].shape
    logging.info(f"Generated {NUM_SIGNALS} signals.")

    num_past_trajectories = 250
    conditional_distribution = np.zeros(
        (NUM_SIGNALS, num_past_trajectories, num_signal_components)
    )

    with concurrent.futures.ThreadPoolExecutor(max_workers=NUM_PROCESSES) as executor:

        def gen(args):
            i, s0 = args
            result = generate_response_distribution_from_past_signals(
                num_past_trajectories,
                5000,
                s0,
                conf["kde_estimate"]["response"]["initial"],
            )
            conditional_distribution[i] = result

        executor.map(gen, enumerate(signals["components"][:, 0, 0]))

    signals["conditional_distribution"] = conditional_distribution
    logging.info(f"Generated conditional distribution of response.")

    with signal_path.open("wb") as signal_file:
        np.savez_compressed(signal_file, **signals)
        logging.info(f"Written signals to {signal_path}")
    del signals
    return signal_path


def signal_share_mem(signal_path):
    shared_mem_sig = {}
    conf = configuration.get()
    hasher = hashlib.sha256()
    hasher.update(str(conf).encode("utf-8"))
    digest = hasher.digest()
    digest = base64.urlsafe_b64encode(digest)[:8]

    with np.load(signal_path, allow_pickle=False) as signal:
        for key, value in signal.items():
            path = f"/dev/shm/signal_{key}_{digest.decode('ascii')}.npy"
            with open(path, "xb") as file:
                np.save(file, value)
                logging.info(f"Created file in shared memory: {path}")
            shared_mem_sig[key] = path
    return shared_mem_sig


def endrun(runinfo):
    conf = configuration.get()
    runinfo["run"]["ended"] = datetime.now(timezone.utc)
    runinfo["run"]["duration"] = str(
        runinfo["run"]["ended"] - runinfo["run"]["started"]
    )
    with (OUT_PATH / "info.toml").open("w") as f:
        f.write(conf["original"])
        f.write("\n\n")
        toml.dump(runinfo, f)


def main():
    logging.basicConfig(
        level=logging.DEBUG, format="%(levelname)s: %(asctime)s %(message)s"
    )

    parser = argparse.ArgumentParser()
    parser.add_argument(
        "--no-responses",
        help="don't calculate the mutual information but do generate signals",
        action="store_true",
    )
    arguments = parser.parse_args()

    OUT_PATH.mkdir(exist_ok=True)
    conf = configuration.get()

    runinfo = {}
    runinfo["run"] = {"started": datetime.now(timezone.utc)}
    runinfo["run"]["invocation"] = sys.argv
    if platform.node():
        runinfo["run"]["node"] = platform.node()

    with (OUT_PATH / "info.toml").open("x") as f:
        f.write(conf["original"])
        f.write("\n\n")
        toml.dump(runinfo, f)

    distribution = get_or_generate_distribution()
    signal_path = get_or_generate_signals(distribution)

    if arguments.no_responses:
        endrun(runinfo)
        return

    signals_shared = signal_share_mem(signal_path)
    num_responses = conf["num_responses"]
    results = []
    try:
        with concurrent.futures.ProcessPoolExecutor(
            max_workers=NUM_PROCESSES,
            mp_context=multiprocessing.get_context("spawn"),
            initializer=worker_init,
            initargs=(signals_shared, distribution),
        ) as executor:
            last_time = datetime.now()
            for res in executor.map(worker_work, range(num_responses)):
                results.append(res)
                if len(results) % NUM_PROCESSES == 0:
                    i = len(results)

                    time_per_iteration = (datetime.now() - last_time) / NUM_PROCESSES
                    last_time = datetime.now()

                    logging.info(
                        "response "
                        f"{i}/{num_responses} = {i/num_responses*100:.1f} % done. "
                        f"{time_per_iteration.total_seconds():.2f} s/it"
                    )
                    timediff = datetime.now(timezone.utc) - runinfo["run"]["started"]
                    with (OUT_PATH / "progress.txt").open(mode="w") as progress_file:
                        print(
                            f"{i} / {num_responses} responses done\n"
                            f"{i/num_responses * 100} % "
                            f"in {str(timediff)}",
                            file=progress_file,
                        )
    except BaseException as error:
        logging.error("Aborting calculation due to exception.")
        runinfo["run"]["error"] = repr(error)
        raise
    finally:
        for path in signals_shared.values():
            try:
                os.remove(path)
                logging.info(f"Removed {path}")
            except Exception as e:
                logging.error(f"Could not remove {path}: {e}")

        runinfo["run"]["completed_responses"] = len(results)
        if results:
            output = {}
            for key in results[0].keys():
                output[key] = np.concatenate([res[key] for res in results])

            np.savez_compressed(OUT_PATH / "mutual_information", **output)
            logging.info(f"Saved results to {OUT_PATH / 'mutual_information'}")
        endrun(runinfo)


if __name__ == "__main__":
    main()<|MERGE_RESOLUTION|>--- conflicted
+++ resolved
@@ -169,11 +169,7 @@
         sig["timestamps"],
         sig["components"],
         length=response_len,
-<<<<<<< HEAD
-        initial_values=np.random.choice(distribution[1], size=num_responses),
-=======
         initial_values=response_distribution[:num_responses, 0],
->>>>>>> 281e7edb
     )
 
     log_p_x_zero_this = estimate_log_density(
